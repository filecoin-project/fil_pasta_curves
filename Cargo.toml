[package]
name = "pasta_curves"
description = "Implementation of the Pallas and Vesta (Pasta) curve cycle"
version = "0.3.0"
authors = [
    "Sean Bowe <sean@electriccoin.co>",
    "Ying Tong Lai <yingtong@electriccoin.co>",
    "Daira Hopwood <daira@electriccoin.co>",
    "Jack Grigg <jack@electriccoin.co>",
]
edition = "2018"
license = "MIT OR Apache-2.0"
repository = "https://github.com/zcash/pasta_curves"
documentation = "https://docs.rs/pasta_curves"
readme = "README.md"

[package.metadata.docs.rs]
all-features = true
rustdoc-args = ["--cfg", "docsrs", "--html-in-header", "katex-header.html"]

[dev-dependencies]
criterion = "0.3"
rand_xorshift = "0.3"

[[bench]]
name = "hashtocurve"
harness = false
required-features = ["alloc"]

[[bench]]
name = "fp"
harness = false

[[bench]]
name = "fq"
harness = false

[[bench]]
name = "point"
harness = false
required-features = ["alloc"]

[dependencies]
ff = { version = "0.11", default-features = false }
group = { version = "0.11", default-features = false }
rand = { version = "0.8", default-features = false }
static_assertions = "1.1.0"
subtle = { version = "2.3", default-features = false }

# alloc dependencies
blake2b_simd = { version = "1", optional = true, default-features = false }

# sqrt-table dependencies
lazy_static = { version = "1.4.0", optional = true }

# gpu dependencies
ec-gpu = { version = "0.1.0", optional = true }

[features]
default = ["bits", "sqrt-table"]
alloc = ["group/alloc", "blake2b_simd"]
bits = ["ff/bits"]
<<<<<<< HEAD
gpu = ["alloc", "ec-gpu"]
sqrt-table = ["alloc", "lazy_static"]
=======
sqrt-table = ["alloc", "lazy_static"]
repr-c = []
>>>>>>> 1bee4d29
<|MERGE_RESOLUTION|>--- conflicted
+++ resolved
@@ -60,10 +60,6 @@
 default = ["bits", "sqrt-table"]
 alloc = ["group/alloc", "blake2b_simd"]
 bits = ["ff/bits"]
-<<<<<<< HEAD
 gpu = ["alloc", "ec-gpu"]
 sqrt-table = ["alloc", "lazy_static"]
-=======
-sqrt-table = ["alloc", "lazy_static"]
-repr-c = []
->>>>>>> 1bee4d29
+repr-c = []